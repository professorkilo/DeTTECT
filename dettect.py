import argparse
import os
import signal
from interactive_menu import *
from editor import DeTTECTEditor
import generic


def _init_menu():
    """
    Initialise the command line parameter menu.
    :return:
    """
    menu_parser = argparse.ArgumentParser(description='Detect Tactics, Techniques & Combat Threats',
                                          epilog='Source: https://github.com/rabobank-cdc/DeTTECT')
    menu_parser.add_argument('--version', action='version', version='%(prog)s ' + VERSION)
    menu_parser.add_argument('-i', '--interactive', help='launch the interactive menu, which has support for all modes but not '
                             'all of the arguments that are available in the CLI',
                             action='store_true')

    # add subparsers
    subparsers = menu_parser.add_subparsers(title='MODE',
                                            description='Select the mode to use. Every mode has its own arguments and '
                                                        'help info displayed using: {editor, datasource, visibility, detection, '
                                                        'group, generic} --help', metavar='', dest='subparser')

    parser_editor = subparsers.add_parser('editor', aliases=['e'], help='DeTT&CT Editor',
                                          description='Start the DeTT&CT Editor for easy editing the YAML administration files')
    parser_editor.add_argument('-p', '--port', help='port where the webserver listens on (default is 8080)', required=False, default=8080)

    # create the data source parser
    parser_data_sources = subparsers.add_parser('datasource', help='data source mapping and quality',
                                                aliases=['ds'],
                                                description='Create a heat map based on data sources, output data '
                                                            'sources to Excel or generate a data source improvement '
                                                            'graph.')
    parser_data_sources.add_argument('-ft', '--file-tech', help='path to the technique administration YAML file '
                                                                '(used with the option \'-u, --update\' to update '
                                                                'the visibility scores)',
                                     required=False)
    parser_data_sources.add_argument('-fd', '--file-ds', help='path to the data source administration YAML file',
                                     required=True)
    parser_data_sources.add_argument('-a', '--applicable-to', action='append', help='specify which data source objects '
                                     'to include by filtering on applicable to value(s) (used to define the type of '
                                     'system). You can provide multiple applicable to values with extra '
                                     '\'-a/--applicable-to\' arguments')
    parser_data_sources.add_argument('-s', '--search', help='only include data sources which match the provided EQL '
                                                            'query')
    parser_data_sources.add_argument('-l', '--layer', help='generate a data source layer for the ATT&CK navigator',
                                     action='store_true')
    parser_data_sources.add_argument('-e', '--excel', help='generate an Excel sheet with all data source',
                                     action='store_true')
    parser_data_sources.add_argument('-g', '--graph', help='generate a graph with data sources added through time',
                                     action='store_true')
    parser_data_sources.add_argument('-y', '--yaml', help='generate a technique administration YAML file with '
                                                          'visibility scores based on the number of available data '
                                                          'sources', action='store_true')
    parser_data_sources.add_argument('-ya', '--yaml-all-techniques', help='include all ATT&CK techniques in the '
                                     'generated YAML file (when the argument -y, --yaml is provided) that apply '
                                     'to the platform(s) specified in the data source YAML file', action='store_true')
    parser_data_sources.add_argument('-u', '--update', help='update the visibility scores within a technique '
                                                            'administration YAML file based on changes within any of '
                                                            'the data sources. Past visibility scores are preserved in '
                                                            'the \'score_logbook\', and manually assigned scores are '
                                                            'not updated without your approval. The updated visibility '
                                                            'scores are calculated in the same way as with the option: '
                                                            '-y, --yaml', action='store_true')
    parser_data_sources.add_argument('-of', '--output-filename', help='set the output filename')
    parser_data_sources.add_argument('-ln', '--layer-name', help='set the name of the Navigator layer')
    parser_data_sources.add_argument('--health', help='check the YAML file(s) for errors', action='store_true')
    parser_data_sources.add_argument('--local-stix-path', help='path to a local STIX repository to use DeTT&CT offline '
                                     'or to use a specific version of STIX objects')
    parser_data_sources.add_argument('--update-to-sub-techniques', help='Update the technique administration YAML file '
                                                                        'to ATT&CK with sub-techniques', action='store_true')

    # create the visibility parser
    parser_visibility = subparsers.add_parser('visibility', aliases=['v'],
                                              help='visibility coverage mapping based on techniques and data sources',
                                              description='Create a heat map based on visibility scores, overlay '
                                                          'visibility with detections, output to Excel or check the '
                                                          'health of the technique administration YAML file.')
    parser_visibility.add_argument('-ft', '--file-tech', help='path to the technique administration YAML file (used to '
                                                              'score the level of visibility)', required=True)
    parser_visibility.add_argument('-p', '--platform', action='append', help='specify the platform for the Navigator '
                                   'layer file (default = platform(s) specified in the YAML file). Multiple platforms'
                                   ' can be provided with extra \'-p/--platform\' arguments',
                                   choices=['all'] + list(PLATFORMS.values()), type=_platform_lookup())
    parser_visibility.add_argument('-sd', '--search-detection', help='only include detection objects which match the '
                                                                     'provided EQL query')
    parser_visibility.add_argument('-sv', '--search-visibility', help='only include visibility objects which match the '
                                                                      'provided EQL query')
    parser_visibility.add_argument('--all-scores', help='include all \'score\' objects from the \'score_logbook\' in '
                                                        'the EQL search. The default behaviour is to only include the '
                                                        'most recent \'score\' objects',
                                   action='store_true', default=False)
    parser_visibility.add_argument('-l', '--layer', help='generate a visibility layer for the ATT&CK navigator',
                                   action='store_true')
    parser_visibility.add_argument('-e', '--excel', help='generate an Excel sheet with all administrated techniques',
                                   action='store_true')
    parser_visibility.add_argument('-o', '--overlay', help='generate a visibility layer overlaid with detections for '
                                                           'the ATT&CK navigator', action='store_true')
    parser_visibility.add_argument('-g', '--graph', help='generate a graph with visibility added through time',
                                   action='store_true')
    parser_visibility.add_argument('-of', '--output-filename', help='set the output filename')
    parser_visibility.add_argument('-ln', '--layer-name', help='set the name of the Navigator layer')
    parser_visibility.add_argument('--health', help='check the YAML file for errors', action='store_true')
    parser_visibility.add_argument('--local-stix-path', help='path to a local STIX repository to use DeTT&CT offline '
                                   'or to use a specific version of STIX objects')
    parser_visibility.add_argument('--update-to-sub-techniques', help='Update the technique administration YAML file '
                                   'to ATT&CK with sub-techniques', action='store_true')

    # create the detection parser
    parser_detection = subparsers.add_parser('detection', aliases=['d'],
                                             help='detection coverage mapping based on techniques',
                                             description='Create a heat map based on detection scores, overlay '
                                             'detections with visibility, generate a detection '
                                             'improvement graph, output to Excel or check the health of '
                                             'the technique administration YAML file.')
    parser_detection.add_argument('-ft', '--file-tech', help='path to the technique administration YAML file (used to '
                                                             'score the level of detection)', required=True)
    parser_detection.add_argument('-p', '--platform', action='append', help='specify the platform for the Navigator '
                                  'layer file (default = platform(s) specified in the YAML file). Multiple platforms'
                                  ' can be provided with extra \'-p/--platform\' arguments',
                                  choices=['all'] + list(PLATFORMS.values()), type=_platform_lookup())
    parser_detection.add_argument('-sd', '--search-detection', help='only include detection objects which match the '
                                                                    'provided EQL query')
    parser_detection.add_argument('-sv', '--search-visibility', help='only include visibility objects which match the '
                                                                     'provided EQL query')
    parser_detection.add_argument('--all-scores', help='include all \'score\' objects from the \'score_logbook\' in '
                                                       'the EQL search. The default behaviour is to only include the '
                                                       'most recent \'score\' objects',
                                  action='store_true', default=False)
    parser_detection.add_argument('-l', '--layer', help='generate detection layer for the ATT&CK navigator',
                                  action='store_true')
    parser_detection.add_argument('-e', '--excel', help='generate an Excel sheet with all administrated techniques',
                                  action='store_true')
    parser_detection.add_argument('-o', '--overlay', help='generate a detection layer overlaid with visibility for '
                                                          'the ATT&CK navigator', action='store_true')
    parser_detection.add_argument('-g', '--graph', help='generate a graph with detections added through time',
                                  action='store_true')
    parser_detection.add_argument('-of', '--output-filename', help='set the output filename')
    parser_detection.add_argument('-ln', '--layer-name', help='set the name of the Navigator layer')
    parser_detection.add_argument('--health', help='check the YAML file(s) for errors', action='store_true')
    parser_detection.add_argument('--local-stix-path', help='path to a local STIX repository to use DeTT&CT offline '
                                  'or to use a specific version of STIX objects')
    parser_detection.add_argument('--update-to-sub-techniques', help='Update the technique administration YAML file '
                                  'to ATT&CK with sub-techniques', action='store_true')

    # create the group parser
    parser_group = subparsers.add_parser('group', aliases=['g'],
                                         description='Create threat actor group heat maps, compare group(s) and '
                                         'compare group(s) with visibility and detection coverage.',
                                         help='threat actor group mapping')
    parser_group.add_argument('-g', '--groups', help='specify the ATT&CK Groups to include. Group can be its ID, '
                                                     'name or alias (default is all groups). Multiple Groups can be '
                                                     'provided with extra \'-g/--group\' arguments. Another option is '
                                                     'to provide a YAML file with a custom group(s)',
                              default=None, action='append')
    parser_group.add_argument('-o', '--overlay', help='specify what to overlay on the group(s) (provided using the '
                                                      'arguments \-g/--groups\): group(s), visibility or detection. '
                                                      'When overlaying a GROUP: the group can be its ATT&CK ID, '
                                                      'name or alias. Multiple Groups can be provided with extra '
                                                      '\'-o/--overlay\' arguments. Another option is to provide a '
                                                      'YAML file with a custom group(s). When overlaying VISIBILITY '
                                                      'or DETECTION provide a YAML with the technique administration.)',
                                                      action='append')
    parser_group.add_argument('-t', '--overlay-type', help='specify the type of overlay (default = group)',
                              choices=['group', 'visibility', 'detection'], default='group')
    parser_group.add_argument('--software-group', help='add techniques to the heat map by checking which software is '
                                                       'used by group(s), and hence which techniques the software '
                                                       'supports (does not influence the scores). If overlay group(s) '
                                                       'are provided, only software related to those group(s) are '
                                                       'included', action='store_true', default=False)
    parser_group.add_argument('-p', '--platform', help='specify the platform (default = Windows). Multiple platforms '
                              'can be provided with extra \'-p/--platform\' arguments',
                              choices=['all'] + list(PLATFORMS.values()), default=None, action='append',
                              type=_platform_lookup())
    parser_group.add_argument('-sd', '--search-detection', help='only include detection objects which match the '
                                                                'provided EQL query')
    parser_group.add_argument('-sv', '--search-visibility', help='only include visibility objects which match the '
                                                                 'provided EQL query')
    parser_group.add_argument('--all-scores', help='include all \'score\' objects from the \'score_logbook\' in '
                                                   'the EQL search. The default behaviour is to only include the '
                                                   'most recent \'score\' objects',
                              action='store_true', default=False)
    parser_group.add_argument('-of', '--output-filename', help='set the output filename')
    parser_group.add_argument('-ln', '--layer-name', help='set the name of the Navigator layer')
    parser_group.add_argument('--health', help='check the YAML file(s) for errors', action='store_true')
    parser_group.add_argument('--local-stix-path', help='path to a local STIX repository to use DeTT&CT offline '
                                                        'or to use a specific version of STIX objects')
    parser_group.add_argument('--update-to-sub-techniques', help='Update the technique administration YAML file '
                              'to ATT&CK with sub-techniques', action='store_true')

    # create the generic parser
    parser_generic = subparsers.add_parser('generic', description='Generic functions which will output to stdout.',
                                           help='includes: statistics on ATT&CK data source and updates on techniques'
                                           ', groups and software', aliases=['ge'])

    parser_generic.add_argument('-ds', '--datasources', help='get a sorted count on how many ATT&CK Enterprise '
                                                             'techniques are covered by a particular Data Source',
                                action='store_true')
    parser_generic.add_argument('-m', '--mitigations', help='get a sorted count on how many ATT&CK Enterprise or '
                                                            'Mobile techniques are covered by a Mitigation',
                                choices=['enterprise', 'mobile'])
    parser_generic.add_argument('-u', '--updates', help='get a sorted list for when updates were released for '
                                                        'techniques, groups or software',
                                choices=['techniques', 'groups', 'software'])
    parser_generic.add_argument('--sort', help='sorting of the output from \'-u/--update\' on modified or creation '
                                               'date (default = modified)', choices=['modified', 'created'],
                                default='modified')
    parser_generic.add_argument('--local-stix-path', help='path to a local STIX repository to use DeTT&CT offline '
                                'or to use a specific version of STIX objects')

    return menu_parser


def _menu(menu_parser):
    """
    Parser for the command line parameter menu and calls the appropriate functions.
    :param menu_parser: the argparse menu as created with '_init_menu()'
    :return:
    """
    args = menu_parser.parse_args()

    if 'local_stix_path' in args and args.local_stix_path:
        generic.local_stix_path = args.local_stix_path

    if 'update_to_sub_techniques' in args and args.update_to_sub_techniques:
        from upgrade import upgrade_to_sub_techniques
        upgrade_to_sub_techniques(args.file_tech)

    if args.interactive:
        interactive_menu()

    elif args.subparser in ['editor', 'e']:
        DeTTECTEditor(int(args.port)).start()

    elif args.subparser in ['datasource', 'ds']:
        if check_file(args.file_ds, FILE_TYPE_DATA_SOURCE_ADMINISTRATION, args.health):
            file_ds = args.file_ds

            if args.applicable_to:
                eql_search = get_eql_applicable_to_query(args.applicable_to, file_ds, FILE_TYPE_DATA_SOURCE_ADMINISTRATION)
                file_ds = data_source_search(args.file_ds, eql_search)
                if not file_ds:
                    quit()  # something went wrong in executing the search or 0 results where returned
            if args.search:
                file_ds = data_source_search(file_ds, args.search)
                if not file_ds:
                    quit()  # something went wrong in executing the search or 0 results where returned
            if args.update and check_file(args.file_tech, FILE_TYPE_TECHNIQUE_ADMINISTRATION, args.health):
                update_technique_administration_file(file_ds, args.file_tech)
            if args.layer:
                generate_data_sources_layer(file_ds, args.output_filename, args.layer_name)
            if args.excel:
                export_data_source_list_to_excel(file_ds, args.output_filename, eql_search=args.search)
            if args.graph:
                plot_data_sources_graph(file_ds, args.output_filename)
            if args.yaml:
                generate_technique_administration_file(file_ds, args.output_filename, all_techniques=args.yaml_all_techniques)

    elif args.subparser in ['visibility', 'v']:
        if check_file(args.file_tech, FILE_TYPE_TECHNIQUE_ADMINISTRATION, args.health):
            file_tech = args.file_tech

            if args.search_detection or args.search_visibility:
                file_tech = techniques_search(args.file_tech, args.search_visibility, args.search_detection,
                                              include_all_score_objs=args.all_scores)
                if not file_tech:
                    quit()  # something went wrong in executing the search or 0 results where returned
            if args.layer:
                generate_visibility_layer(file_tech, False, args.output_filename, args.layer_name, args.platform)
            if args.overlay:
                generate_visibility_layer(file_tech, True, args.output_filename, args.layer_name, args.platform)
            if args.graph:
                plot_graph(file_tech, 'visibility', args.output_filename)
            if args.excel:
                export_techniques_list_to_excel(file_tech, args.output_filename)

    # TODO add Group EQL search capabilities
    elif args.subparser in ['group', 'g']:
        generate_group_heat_map(args.groups, args.overlay, args.overlay_type, args.platform,
                                args.software_group, args.search_visibility, args.search_detection, args.health,
                                args.output_filename, args.layer_name, include_all_score_objs=args.all_scores)

    elif args.subparser in ['detection', 'd']:
<<<<<<< HEAD
=======
        if args.overlay:
            if not args.file_ds:
                print('[!] An overlay requires the data source administration YAML file (\'-fd, --file-ds\')')
                quit()

>>>>>>> 446612dd
        if check_file(args.file_tech, FILE_TYPE_TECHNIQUE_ADMINISTRATION, args.health):
            file_tech = args.file_tech

            if args.search_detection or args.search_visibility:
                file_tech = techniques_search(args.file_tech, args.search_visibility, args.search_detection,
                                              include_all_score_objs=args.all_scores)
                if not file_tech:
                    quit()  # something went wrong in executing the search or 0 results where returned
            if args.layer:
                generate_detection_layer(file_tech, False, args.output_filename, args.layer_name, args.platform)
            if args.overlay:
                generate_detection_layer(file_tech, True, args.output_filename, args.layer_name, args.platform)
            if args.graph:
                plot_graph(file_tech, 'detection', args.output_filename)
            if args.excel:
                export_techniques_list_to_excel(file_tech, args.output_filename)

    elif args.subparser in ['generic', 'ge']:
        if args.datasources:
            get_statistics_data_sources()
        elif args.mitigations:
            get_statistics_mitigations(args.mitigations)
        elif args.updates:
            get_updates(args.updates, args.sort)

    else:
        menu_parser.print_help()


def _platform_lookup():
    """
    Lookup the platform value with the correct capitalisation.
    return: lambda function to be used by argparse type=
    """
    return lambda p: PLATFORMS.get(p.lower(), '') if p.lower() != 'all' else 'all'


def _prepare_folders():
    """
    Create the folders 'cache' and 'output' if they do not exist.
    :return:
    """
    if not os.path.exists('cache'):
        os.mkdir('cache')
    if not os.path.exists('output'):
        os.mkdir('output')

# pylint: disable=unused-argument


def _signal_handler(signum, frame):
    """
    Function to handles exiting via Ctrl+C.
    :param signum:
    :param frame:
    :return:
    """
    sys.exit(0)


if __name__ == '__main__':
    signal.signal(signal.SIGINT, _signal_handler)
    _prepare_folders()
    _menu(_init_menu())<|MERGE_RESOLUTION|>--- conflicted
+++ resolved
@@ -284,14 +284,11 @@
                                 args.output_filename, args.layer_name, include_all_score_objs=args.all_scores)
 
     elif args.subparser in ['detection', 'd']:
-<<<<<<< HEAD
-=======
         if args.overlay:
             if not args.file_ds:
                 print('[!] An overlay requires the data source administration YAML file (\'-fd, --file-ds\')')
                 quit()
 
->>>>>>> 446612dd
         if check_file(args.file_tech, FILE_TYPE_TECHNIQUE_ADMINISTRATION, args.health):
             file_tech = args.file_tech
 
