from stix2 import datastore, Filter
from requests import exceptions
from attackcti import attack_client
from shutil import copyfile
import json
import re
from logging import getLogger, ERROR as LOGERROR
getLogger("taxii2client").setLevel(LOGERROR)

FILE_PATH_EDITOR_DATA = '../../../editor/src/data/'
FILE_PATH_CLI_DATA = '../../../data/'
FILE_PATH_EDITOR_CONSTANTS = '../../../editor/src/constants.js'
FILE_PATH_WIKI = '../../../wiki/'

FILE_DATA_SOURCES = 'data_sources.json'
FILE_TECHNIQUES = 'techniques.json'
FILE_SOFTWARE = 'software.json'
FILE_DATA_SOURCES_PLATFORMS = 'data_source_platforms.json'

FILE_WIKI_DATA_SOURCE_PLATFORMS = 'Data-sources-per-platform.md'

MATRIX_ENTERPRISE = 'mitre-attack'
MATRIX_ICS = 'mitre-ics-attack'

WIKI_TEXT = [
    'The below mapping from data sources/data components to platforms is created on the information provided by MITRE within the [data source objects](https://attack.mitre.org/datasources/). Also, note that the below is only listing data components that are actually referenced by a technique. Therefore it does not include all data components as referenced in the [data source YAML files](https://github.com/mitre-attack/attack-datasources).',
    '']


class ATTACKData():
    """
    Refresh the json data files for the DeTT&CT Editor and CLI
    """

    def __init__(self):
        try:
            self.mitre = attack_client()
        except (exceptions.ConnectionError, datastore.DataSourceError):
            print("[!] Cannot connect to MITRE's CTI TAXII server")
            quit()

        self.data_source_dict_enterprise = self._create_data_source_dict(MATRIX_ENTERPRISE)

        self.attack_cti_techniques_enterprise = self.mitre.get_enterprise_techniques()
<<<<<<< HEAD
        self.attack_cti_techniques_enterprise = self.mitre.remove_revoked(self.attack_cti_techniques_enterprise)
        self.attack_cti_techniques_enterprise = self.mitre.remove_deprecated(self.attack_cti_techniques_enterprise)

        self.attack_cti_techniques_ics = self.mitre.get_ics_techniques()
        self.attack_cti_techniques_ics = self.mitre.remove_revoked(self.attack_cti_techniques_ics)
        self.attack_cti_techniques_ics = self.mitre.remove_deprecated(self.attack_cti_techniques_ics)

=======
>>>>>>> 6ee67d2e
        self.attack_cti_software = self.mitre.get_software()

    def execute_refresh_json_data(self):
        """
        Execute all methods to refresh all json data files for data source, techniques and software
        """
        data_components_enterprise = self._get_data_sources_from_dict(self.data_source_dict_enterprise)
        self._dump_data(data_components_enterprise, FILE_DATA_SOURCES)

        data_components_enterprise_platform_mapping = self._get_data_components_platform_mapping_from_dict(self.data_source_dict_enterprise)
        self._update_data(data_components_enterprise_platform_mapping, 'ATT&CK-Enterprise', FILE_DATA_SOURCES_PLATFORMS)

        techniques_enterprise = self._get_techniques(self.attack_cti_techniques_enterprise, MATRIX_ENTERPRISE)
        self._dump_data(techniques_enterprise, FILE_TECHNIQUES)

        software_enterprise = self._get_software(self.attack_cti_techniques_enterprise, MATRIX_ENTERPRISE)
        self._dump_data(software_enterprise, FILE_SOFTWARE)

    def execute_refresh_wiki(self):
        """
        Execute all methods to refresh this Wiki page 'Data-sources-per-platform.md'
        """
        markdown_lines = self._generate_markdown(self.data_source_dict_enterprise)
        self._write_to_wiki(markdown_lines, FILE_WIKI_DATA_SOURCE_PLATFORMS)

    def _get_platforms_constants(self, platforms_key):
        """
        Get the ATT&CK platforms from the provided kv pair in constants.js (used by the Editor)
        We only to this because we want to have the correct order which is already saved in the Editor
        :param platforms_key: value of the platforms key
        :return: list with ATT&CK platforms
        """
        with open(FILE_PATH_EDITOR_CONSTANTS, 'r') as f:
            data = f.read()
            platforms_str = re.search(platforms_key + ': \[.+\]', data).group(0)

        platforms_str = platforms_str.replace("'", '"')
        platforms_str = '{' + platforms_str + '}'
        platforms_str = platforms_str.replace(platforms_key, '"' + platforms_key + '"')

        platforms_json = json.loads(platforms_str)
        platforms = platforms_json[platforms_key][1:]  # remove 'all'

        return platforms

    def _generate_markdown(self, data_source_dict):
        """
        Generate the markdown for the Wiki page Data-sources-per-platform.md
        :param data_source_dict: a dict with the data sources as created by the function _create_data_source_dict
        :return: markdown text in a list
        """
        platforms = self._get_platforms_constants('PLATFORMS')
        data_sources_sorted = sorted(data_source_dict.keys())

        lines = WIKI_TEXT

        # create the table heading
        l1 = '| Data source | '
        for p in platforms:
            l1 += p + ' | '
        lines.append(l1)

        l2 = '|'
        for i in range(len(platforms) + 1):
            l2 += ' ---- |'
        lines.append(l2)

        # the first entries of the Markdown table will consist of the DeTT&CT data sources
        dds_json = None
        with open(FILE_PATH_CLI_DATA + FILE_DATA_SOURCES_PLATFORMS, 'r') as f:
            dds_json = json.load(f)['DeTT&CT']

        dds_per_platform = {}  # {dettect data source: set(platforms)}
        for p, ds in dds_json.items():
            for ds in ds:
                if ds not in dds_per_platform:
                    dds_per_platform[ds] = set()
                dds_per_platform[ds].add(p)

        for dds in sorted(dds_per_platform.keys()):
            dds_part_1 = dds.removesuffix(' [DeTT&CT data source]')
            url = 'DeTT&CT-data-sources#' + dds_part_1.replace(' ', '-')
            row = '| [' + dds_part_1 + '](' + url + ') *[DeTT&CT data source]* | '

            for p in platforms:
                if p in dds_per_platform[dds]:
                    row += ' X |'
                else:
                    row += '   |'

            lines.append(row)

        # add the ATT&CK data sources to the Markdown table
        for ds in data_sources_sorted:
            for dc in sorted(data_source_dict[ds]['data_components']):
                url = data_source_dict[ds]['wiki_url'] + '/#' + dc.replace(' ', '%20')
                row = '| ' + ds + ': [' + dc + '](' + url + ') | '

                for p in platforms:
                    if p in data_source_dict[ds]['platforms']:
                        row += ' X |'
                    else:
                        row += '   |'

                lines.append(row)

        return lines

    def _update_data(self, data, key, filename):
        """
        Update the json data on disk
        :param data: the MITRE ATT&CK data to update
        :param key: the json kv pair to update / where to store the data
        :param filename: filename of the file written to disk
        :return:
        """
        json_data = None
        with open(FILE_PATH_EDITOR_DATA + filename, 'r') as f:
            json_data = json.load(f)
            json_data[key] = data

        with open(FILE_PATH_EDITOR_DATA + filename, 'w') as f:
            json.dump(json_data, f, indent=2)

        # we also need this file in the CLI
        copyfile(FILE_PATH_EDITOR_DATA + filename, FILE_PATH_CLI_DATA + filename)

    def _dump_data(self, data, filename):
        """
        Write the json data to disk
        :param data: the MITRE ATT&CK data to save
        :param filename: filename of the file written to disk
        :return:
        """
        with open(FILE_PATH_EDITOR_DATA + filename, 'w') as f:
            json.dump(data, f, indent=2)

    def _write_to_wiki(self, text, filename):
        """
        Write the provided text to file to the Wiki
        :param text: the text in a list
        :param filename: filename of the file written to disk
        :return:
        """
        with open(FILE_PATH_WIKI + filename, 'w') as f:
            f.write('\n'.join(text))

    def _get_attack_id(self, technique, matrix):
        """
        Get the ATT&CK ID from the provided technique dict
        :param tech: a dictionary containing a single ATT&CK technique's STIX object
        :param matrix: ATT&CK Matrix
        :return: the technique ID or None if the technique is not matching the provided ATT&CK Matrix
        """
        for e in technique['external_references']:
            source_name = e.get('source_name', None)
            # return source_name
            if source_name == matrix:
                return e['external_id']
        return None

    def _get_techniques(self, cti_techniques, matrix):
        """
        Gets all techniques and applicable platforms for the provided ATT&CK Matrix and make a dict.
        :param matrix: ATT&CK Matrix
        :return: a list containing all techniques and applicable platforms
        """
        techniques = []
        for t in cti_techniques:
            id = self._get_attack_id(t, matrix)
            techniques.append({'technique_id': id,
                               'technique_name': t['name'],
                               'platforms': sorted(t['x_mitre_platforms']),
                               'autosuggest': id + ' - ' + t['name']})

        techniques = sorted(techniques, key=lambda t: t['technique_id'])
        return techniques

    def _get_data_components_platform_mapping_from_dict(self, data_source_dict):
        """
        Gets all the data components mapped to platforms in the following structure: {platform: [data source, data source]}
        :param data_source_dict: a dict with the data sources as created by the function _create_data_source_dict
        :return: a dictionary with the structure: {platform: [data source, data source]}
        """
        platforms = set()
        for k, v in data_source_dict.items():
            platforms.update(v['platforms'])

        ds_per_platform = {}
        for p in sorted(platforms):
            ds_per_platform[p] = []
            for k, v in data_source_dict.items():
                if p in v['platforms']:
                    ds_per_platform[p].extend(v['data_components'])

        return ds_per_platform

    def _get_data_sources_from_dict(self, data_source_dict):
        """
        Gets all the data components from the provided data source dict ({data source: {data_components: [], platforms: [], wiki_url: ...}})
        :param data_source_dict: a dict with the data sources as created by the function _create_data_source_dict
        :return: a sorted list with data data components
        """
        data_components = []
        for k, v in data_source_dict.items():
            data_components.extend(v['data_components'])

        return sorted(data_components)

    # this function is currently not used
    def _get_data_components_from_techniques(self, cti_techniques):
        """
        Gets all the data components from the provided techniques and make a set.
        :param cti_techniques: a dict with the CTI technique data
        :return: a sorted set with all data components
        """
        data_components = set()
        for t in cti_techniques:
            for ds in t.get('x_mitre_data_sources', []):
                ds = ds.split(':')[1][1:].lstrip().rstrip()
                data_components.add(ds)
        return sorted(data_components)

    def _create_data_source_dict(self, matrix):
        """
        Create a dictionary with only info on the data sources and components that we need
        :param matrix: ATT&CK Matrix
        :return: a dictionary with the structure: {data source: {data_components: [], platforms: [], wiki_url: ...}}
        """
        ds_dict = {}

        cti_data_sources = self._get_data_sources_from_cti(matrix)
        cti_data_sources = self.mitre.remove_revoked_deprecated(cti_data_sources)

        cti_data_components = self._get_data_components_from_cti(matrix)
        cti_data_components = self.mitre.remove_revoked_deprecated(cti_data_components)

        for ds in cti_data_sources:
            name = ds['name']
            if name not in ds_dict:
                ds_dict[name] = {}

            # add the platforms
            ds_dict[name]['platforms'] = ds.get('x_mitre_platforms', [])

            # add the ATT&CK Wiki URL
            url = ''
            for ex_ref in ds['external_references']:
                if ex_ref['source_name'] == matrix:
                    url = ex_ref['url']
                    break
            ds_dict[name]['wiki_url'] = url

            # add the data components
            ds_id = ds['id']
            for data_component in cti_data_components:
                if ds_id == data_component['x_mitre_data_source_ref']:  # we can match without the STIX relationship objects
                    if 'data_components' not in ds_dict[name]:
                        ds_dict[name]['data_components'] = []
                    ds_dict[name]['data_components'].append(data_component['name'])

        return ds_dict

    def _get_software(self, cti_techniques, matrix):
        """
        Get a list of dictionaries containing all software within ATT&CK
        :param cti_techniques: a dict with the CTI technique data
        :param matrix: ATT&CK Matrix
        :return: a list containing all software and applicable platforms
        """

        software = []
        all_platforms = self._get_platforms(cti_techniques)

        for s in self.attack_cti_software:
            platforms = set(s.get('x_mitre_platforms', list(all_platforms)))

            if len(all_platforms.intersection(platforms)) > 0:

                id = self._get_attack_id(s, matrix)
                if id:
                    software.append({'software_id': id,
                                     'software_name': s['name'],
                                     'platforms': sorted(list(platforms)),
                                     'autosuggest': id + ' - ' + s['name']})

        software = sorted(software, key=lambda s: s['software_id'])
        return software

    def _get_platforms(self, cti_techniques):
        """
        Retruns a set of all ATT&CK platforms
        :param cti_techniques: a dict with the CTI technique data
        :return: a set with all ATT&CK platforms
        """
        platforms = set()
        for t in cti_techniques:
            platforms.update(t.get('x_mitre_platforms', []))

        return platforms

    def _get_data_sources_from_cti(self, matrix):
        """
        Get all data source STIX objects from CTI for the provided ATT&CK Matrix
        :param matrix: ATT&CK Matrix
        :return: list of data source STIX objects
        """
        if matrix == MATRIX_ENTERPRISE:
            data_sources = self.mitre.TC_ENTERPRISE_SOURCE.query(Filter("type", "=", "x-mitre-data-source"))
        elif matrix == MATRIX_ICS:
            # ICS data sources are not yet in CTI, so this will not work
            data_sources = self.mitre.TC_ICS_SOURCE.query(Filter("type", "=", "x-mitre-data-source"))

        return data_sources

    def _get_data_components_from_cti(self, matrix):
        """
        Get all data component STIX objects from CTI for the provided ATT&CK Matrix
        :param matrix: ATT&CK Matrix
        :return: list of data component STIX objects
        """
        if matrix == MATRIX_ENTERPRISE:
            data_components = self.mitre.TC_ENTERPRISE_SOURCE.query(Filter("type", "=", "x-mitre-data-component"))
        elif matrix == MATRIX_ICS:
            # ICS data components are not yet in CTI, so this will not work
            data_components = self.mitre.TC_ICS_SOURCE.query(Filter("type", "=", "x-mitre-data-component"))

        return data_components


if __name__ == "__main__":
    attack_data = ATTACKData()
    attack_data.execute_refresh_json_data()
    attack_data.execute_refresh_wiki()<|MERGE_RESOLUTION|>--- conflicted
+++ resolved
@@ -42,16 +42,9 @@
         self.data_source_dict_enterprise = self._create_data_source_dict(MATRIX_ENTERPRISE)
 
         self.attack_cti_techniques_enterprise = self.mitre.get_enterprise_techniques()
-<<<<<<< HEAD
-        self.attack_cti_techniques_enterprise = self.mitre.remove_revoked(self.attack_cti_techniques_enterprise)
-        self.attack_cti_techniques_enterprise = self.mitre.remove_deprecated(self.attack_cti_techniques_enterprise)
 
         self.attack_cti_techniques_ics = self.mitre.get_ics_techniques()
-        self.attack_cti_techniques_ics = self.mitre.remove_revoked(self.attack_cti_techniques_ics)
-        self.attack_cti_techniques_ics = self.mitre.remove_deprecated(self.attack_cti_techniques_ics)
-
-=======
->>>>>>> 6ee67d2e
+
         self.attack_cti_software = self.mitre.get_software()
 
     def execute_refresh_json_data(self):
