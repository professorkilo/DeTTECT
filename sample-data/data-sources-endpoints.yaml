--- conflicted
+++ resolved
@@ -1,866 +1,3 @@
-<<<<<<< HEAD
-version: 1.1
-file_type: data-source-administration
-name: endpoints-example
-systems:
-- applicable_to: endpoints
-  platform:
-  - Windows
-  - Azure
-  - Azure AD
-  - Office 365
-# The list only contains data sources that are applicable to the above platforms. For more info see:
-# - https://github.com/rabobank-cdc/DeTTECT/wiki/Data-sources-per-platform
-data_sources:
-    # A data source is treated as not available when all dimensions of the data quality have a score of 0.
-    # If desired you are free to add any key-value pairs.
-- data_source_name: Process monitoring
-  data_source:
-  - applicable_to:
-    - endpoints
-    date_registered: 2019-03-01
-    date_connected: 2017-01-01
-    products: [Windows event log]
-    available_for_data_analytics: true
-    comment: ''
-    data_quality:
-      device_completeness: 5
-      data_field_completeness: 5
-      timeliness: 5
-      consistency: 5
-      retention: 5
-- data_source_name: File monitoring
-  data_source:
-  - applicable_to:
-    - endpoints
-    date_registered:
-    date_connected:
-    products: []
-    available_for_data_analytics: false
-    comment: ''
-    data_quality:
-      device_completeness: 0
-      data_field_completeness: 0
-      timeliness: 0
-      consistency: 0
-      retention: 0
-- data_source_name: Process command-line parameters
-  data_source:
-  - applicable_to:
-    - endpoints
-    date_registered:
-    date_connected:
-    products: []
-    available_for_data_analytics: false
-    comment: ''
-    data_quality:
-      device_completeness: 0
-      data_field_completeness: 0
-      timeliness: 0
-      consistency: 0
-      retention: 0
-- data_source_name: API monitoring
-  data_source:
-  - applicable_to:
-    - endpoints
-    date_registered:
-    date_connected:
-    products: []
-    available_for_data_analytics: false
-    comment: ''
-    data_quality:
-      device_completeness: 0
-      data_field_completeness: 0
-      timeliness: 0
-      consistency: 0
-      retention: 0
-- data_source_name: Process use of network
-  data_source:
-  - applicable_to:
-    - endpoints
-    date_registered: 2019-07-25
-    date_connected: 2019-07-25
-    products: [Sysmon]
-    available_for_data_analytics: true
-    comment: ''
-    data_quality:
-      device_completeness: 5
-      data_field_completeness: 5
-      timeliness: 5
-      consistency: 5
-      retention: 5
-- data_source_name: Windows Registry
-  data_source:
-  - applicable_to:
-    - endpoints
-    date_registered: 2019-03-01
-    date_connected: 2017-02-01
-    products: [Windows event log]
-    available_for_data_analytics: true
-    comment: ''
-    data_quality:
-      device_completeness: 5
-      data_field_completeness: 5
-      timeliness: 5
-      consistency: 5
-      retention: 5
-- data_source_name: Packet capture
-  data_source:
-  - applicable_to:
-    - endpoints
-    date_registered:
-    date_connected:
-    products: []
-    available_for_data_analytics: false
-    comment: ''
-    data_quality:
-      device_completeness: 0
-      data_field_completeness: 0
-      timeliness: 0
-      consistency: 0
-      retention: 0
-- data_source_name: Authentication logs
-  data_source:
-  - applicable_to:
-    - endpoints
-    date_registered:
-    date_connected:
-    products: []
-    available_for_data_analytics: false
-    comment: ''
-    data_quality:
-      device_completeness: 0
-      data_field_completeness: 0
-      timeliness: 0
-      consistency: 0
-      retention: 0
-- data_source_name: Netflow/Enclave netflow
-  data_source:
-  - applicable_to:
-    - endpoints
-    date_registered:
-    date_connected:
-    products: []
-    available_for_data_analytics: false
-    comment: ''
-    data_quality:
-      device_completeness: 0
-      data_field_completeness: 0
-      timeliness: 0
-      consistency: 0
-      retention: 0
-- data_source_name: Windows event logs
-  data_source:
-  - applicable_to:
-    - endpoints
-    date_registered:
-    date_connected:
-    products: []
-    available_for_data_analytics: false
-    comment: ''
-    data_quality:
-      device_completeness: 0
-      data_field_completeness: 0
-      timeliness: 0
-      consistency: 0
-      retention: 0
-- data_source_name: Binary file metadata
-  data_source:
-  - applicable_to:
-    - endpoints
-    date_registered:
-    date_connected:
-    products: []
-    available_for_data_analytics: false
-    comment: ''
-    data_quality:
-      device_completeness: 0
-      data_field_completeness: 0
-      timeliness: 0
-      consistency: 0
-      retention: 0
-- data_source_name: Network protocol analysis
-  data_source:
-  - applicable_to:
-    - endpoints
-    date_registered:
-    date_connected:
-    products: []
-    available_for_data_analytics: false
-    comment: ''
-    data_quality:
-      device_completeness: 0
-      data_field_completeness: 0
-      timeliness: 0
-      consistency: 0
-      retention: 0
-- data_source_name: DLL monitoring
-  data_source:
-  - applicable_to:
-    - endpoints
-    date_registered:
-    date_connected:
-    products: []
-    available_for_data_analytics: false
-    comment: ''
-    data_quality:
-      device_completeness: 0
-      data_field_completeness: 0
-      timeliness: 0
-      consistency: 0
-      retention: 0
-- data_source_name: Loaded DLLs
-  data_source:
-  - applicable_to:
-    - endpoints
-    date_registered:
-    date_connected:
-    products: []
-    available_for_data_analytics: false
-    comment: ''
-    data_quality:
-      device_completeness: 0
-      data_field_completeness: 0
-      timeliness: 0
-      consistency: 0
-      retention: 0
-- data_source_name: System contains
-  data_source:
-  - applicable_to:
-    - endpoints
-    date_registered:
-    date_connected:
-    products: []
-    available_for_data_analytics: false
-    comment: ''
-    data_quality:
-      device_completeness: 0
-      data_field_completeness: 0
-      timeliness: 0
-      consistency: 0
-      retention: 0
-- data_source_name: Malware reverse engineering
-  data_source:
-  - applicable_to:
-    - endpoints
-    date_registered:
-    date_connected:
-    products: []
-    available_for_data_analytics: false
-    comment: ''
-    data_quality:
-      device_completeness: 0
-      data_field_completeness: 0
-      timeliness: 0
-      consistency: 0
-      retention: 0
-- data_source_name: SSL/TLS inspection
-  data_source:
-  - applicable_to:
-    - endpoints
-    date_registered: 2019-01-10
-    date_connected: 2000-01-01
-    products: [Proxy Product]
-    available_for_data_analytics: true
-    comment: ''
-    data_quality:
-      device_completeness: 5
-      data_field_completeness: 5
-      timeliness: 5
-      consistency: 5
-      retention: 5
-- data_source_name: Anti-virus
-  data_source:
-  - applicable_to:
-    - endpoints
-    date_registered: 2019-01-10
-    date_connected: 2000-01-01
-    products: [AV Product]
-    available_for_data_analytics: true
-    comment: ''
-    data_quality:
-      device_completeness: 4
-      data_field_completeness: 2
-      timeliness: 3
-      consistency: 5
-      retention: 5
-- data_source_name: Network intrusion detection system
-  data_source:
-  - applicable_to:
-    - endpoints
-    date_registered: 2019-01-10
-    date_connected: 2016-01-01
-    products: [NIDS]
-    available_for_data_analytics: true
-    comment: ''
-    data_quality:
-      device_completeness: 4
-      data_field_completeness: 3
-      timeliness: 3
-      consistency: 4
-      retention: 4
-- data_source_name: Data loss prevention
-  data_source:
-  - applicable_to:
-    - endpoints
-    date_registered:
-    date_connected:
-    products: []
-    available_for_data_analytics: false
-    comment: ''
-    data_quality:
-      device_completeness: 0
-      data_field_completeness: 0
-      timeliness: 0
-      consistency: 0
-      retention: 0
-- data_source_name: Application logs
-  data_source:
-  - applicable_to:
-    - endpoints
-    date_registered:
-    date_connected:
-    products: []
-    available_for_data_analytics: false
-    comment: ''
-    data_quality:
-      device_completeness: 0
-      data_field_completeness: 0
-      timeliness: 0
-      consistency: 0
-      retention: 0
-- data_source_name: Email gateway
-  data_source:
-  - applicable_to:
-    - endpoints
-    date_registered: 2019-01-10
-    date_connected: 2000-01-01
-    products: [Email Gateway Product]
-    available_for_data_analytics: true
-    comment: ''
-    data_quality:
-      device_completeness: 4
-      data_field_completeness: 3
-      timeliness: 3
-      consistency: 5
-      retention: 3
-- data_source_name: Network device logs
-  data_source:
-  - applicable_to:
-    - endpoints
-    date_registered:
-    date_connected:
-    products: []
-    available_for_data_analytics: false
-    comment: ''
-    data_quality:
-      device_completeness: 0
-      data_field_completeness: 0
-      timeliness: 0
-      consistency: 0
-      retention: 0
-- data_source_name: Web proxy
-  data_source:
-  - applicable_to:
-    - endpoints
-    date_registered: 2019-01-10
-    date_connected: 2000-01-01
-    products: [Proxy Product]
-    available_for_data_analytics: true
-    comment: ''
-    data_quality:
-      device_completeness: 5
-      data_field_completeness: 5
-      timeliness: 5
-      consistency: 5
-      retention: 5
-- data_source_name: Windows Error Reporting
-  data_source:
-  - applicable_to:
-    - endpoints
-    date_registered:
-    date_connected:
-    products: []
-    available_for_data_analytics: false
-    comment: ''
-    data_quality:
-      device_completeness: 0
-      data_field_completeness: 0
-      timeliness: 0
-      consistency: 0
-      retention: 0
-- data_source_name: Kernel drivers
-  data_source:
-  - applicable_to:
-    - endpoints
-    date_registered:
-    date_connected:
-    products: []
-    available_for_data_analytics: false
-    comment: ''
-    data_quality:
-      device_completeness: 0
-      data_field_completeness: 0
-      timeliness: 0
-      consistency: 0
-      retention: 0
-- data_source_name: User interface
-  data_source:
-  - applicable_to:
-    - endpoints
-    date_registered:
-    date_connected:
-    products: []
-    available_for_data_analytics: false
-    comment: ''
-    data_quality:
-      device_completeness: 0
-      data_field_completeness: 0
-      timeliness: 0
-      consistency: 0
-      retention: 0
-- data_source_name: Host network interface
-  data_source:
-  - applicable_to:
-    - endpoints
-    date_registered:
-    date_connected:
-    products: []
-    available_for_data_analytics: false
-    comment: ''
-    data_quality:
-      device_completeness: 0
-      data_field_completeness: 0
-      timeliness: 0
-      consistency: 0
-      retention: 0
-- data_source_name: Third-party application logs
-  data_source:
-  - applicable_to:
-    - endpoints
-    date_registered:
-    date_connected:
-    products: []
-    available_for_data_analytics: false
-    comment: ''
-    data_quality:
-      device_completeness: 0
-      data_field_completeness: 0
-      timeliness: 0
-      consistency: 0
-      retention: 0
-- data_source_name: Services
-  data_source:
-  - applicable_to:
-    - endpoints
-    date_registered:
-    date_connected:
-    products: []
-    available_for_data_analytics: false
-    comment: ''
-    data_quality:
-      device_completeness: 0
-      data_field_completeness: 0
-      timeliness: 0
-      consistency: 0
-      retention: 0
-- data_source_name: Web logs
-  data_source:
-  - applicable_to:
-    - endpoints
-    date_registered:
-    date_connected:
-    products: []
-    available_for_data_analytics: false
-    comment: ''
-    data_quality:
-      device_completeness: 0
-      data_field_completeness: 0
-      timeliness: 0
-      consistency: 0
-      retention: 0
-- data_source_name: Detonation chamber
-  data_source:
-  - applicable_to:
-    - endpoints
-    date_registered:
-    date_connected:
-    products: []
-    available_for_data_analytics: false
-    comment: ''
-    data_quality:
-      device_completeness: 0
-      data_field_completeness: 0
-      timeliness: 0
-      consistency: 0
-      retention: 0
-- data_source_name: Mail server
-  data_source:
-  - applicable_to:
-    - endpoints
-    date_registered:
-    date_connected:
-    products: []
-    available_for_data_analytics: false
-    comment: ''
-    data_quality:
-      device_completeness: 0
-      data_field_completeness: 0
-      timeliness: 0
-      consistency: 0
-      retention: 0
-- data_source_name: Environment variable
-  data_source:
-  - applicable_to:
-    - endpoints
-    date_registered:
-    date_connected:
-    products: []
-    available_for_data_analytics: false
-    comment: ''
-    data_quality:
-      device_completeness: 0
-      data_field_completeness: 0
-      timeliness: 0
-      consistency: 0
-      retention: 0
-- data_source_name: MBR
-  data_source:
-  - applicable_to:
-    - endpoints
-    date_registered:
-    date_connected:
-    products: []
-    available_for_data_analytics: false
-    comment: ''
-    data_quality:
-      device_completeness: 0
-      data_field_completeness: 0
-      timeliness: 0
-      consistency: 0
-      retention: 0
-- data_source_name: BIOS
-  data_source:
-  - applicable_to:
-    - endpoints
-    date_registered:
-    date_connected:
-    products: []
-    available_for_data_analytics: false
-    comment: ''
-    data_quality:
-      device_completeness: 0
-      data_field_completeness: 0
-      timeliness: 0
-      consistency: 0
-      retention: 0
-- data_source_name: Web application firewall logs
-  data_source:
-  - applicable_to:
-    - endpoints
-    date_registered:
-    date_connected:
-    products: []
-    available_for_data_analytics: false
-    comment: ''
-    data_quality:
-      device_completeness: 0
-      data_field_completeness: 0
-      timeliness: 0
-      consistency: 0
-      retention: 0
-- data_source_name: Asset management
-  data_source:
-  - applicable_to:
-    - endpoints
-    date_registered:
-    date_connected:
-    products: []
-    available_for_data_analytics: false
-    comment: ''
-    data_quality:
-      device_completeness: 0
-      data_field_completeness: 0
-      timeliness: 0
-      consistency: 0
-      retention: 0
-- data_source_name: DHCP
-  data_source:
-  - applicable_to:
-    - endpoints
-    date_registered:
-    date_connected:
-    products: []
-    available_for_data_analytics: true
-    comment: 'At the time of writing: unknown data source within ATT&CK'
-    data_quality:
-      device_completeness: 5
-      data_field_completeness: 5
-      timeliness: 5
-      consistency: 5
-      retention: 5
-- data_source_name: DNS records
-  data_source:
-  - applicable_to:
-    - endpoints
-    date_registered: 2019-03-01
-    date_connected: 2017-04-01
-    products: [Windows DNS server]
-    available_for_data_analytics: true
-    comment: ''
-    data_quality:
-      device_completeness: 5
-      data_field_completeness: 5
-      timeliness: 5
-      consistency: 5
-      retention: 5
-- data_source_name: Browser extensions
-  data_source:
-  - applicable_to:
-    - endpoints
-    date_registered:
-    date_connected:
-    products: []
-    available_for_data_analytics: false
-    comment: ''
-    data_quality:
-      device_completeness: 0
-      data_field_completeness: 0
-      timeliness: 0
-      consistency: 0
-      retention: 0
-- data_source_name: Access tokens
-  data_source:
-  - applicable_to:
-    - endpoints
-    date_registered:
-    date_connected:
-    products: []
-    available_for_data_analytics: false
-    comment: ''
-    data_quality:
-      device_completeness: 0
-      data_field_completeness: 0
-      timeliness: 0
-      consistency: 0
-      retention: 0
-- data_source_name: Digital certificate logs
-  data_source:
-  - applicable_to:
-    - endpoints
-    date_registered:
-    date_connected:
-    products: []
-    available_for_data_analytics: false
-    comment: ''
-    data_quality:
-      device_completeness: 0
-      data_field_completeness: 0
-      timeliness: 0
-      consistency: 0
-      retention: 0
-- data_source_name: Disk forensics
-  data_source:
-  - applicable_to:
-    - endpoints
-    date_registered: 2019-01-10
-    date_connected: 2019-01-01
-    products: [Manual, Commercial tool]
-    available_for_data_analytics: true
-    comment: ''
-    data_quality:
-      device_completeness: 5
-      data_field_completeness: 5
-      timeliness: 1
-      consistency: 5
-      retention: 0
-- data_source_name: Component firmware
-  data_source:
-  - applicable_to:
-    - endpoints
-    date_registered:
-    date_connected:
-    products: []
-    available_for_data_analytics: false
-    comment: ''
-    data_quality:
-      device_completeness: 0
-      data_field_completeness: 0
-      timeliness: 0
-      consistency: 0
-      retention: 0
-- data_source_name: WMI Objects
-  data_source:
-  - applicable_to:
-    - endpoints
-    date_registered:
-    date_connected:
-    products: []
-    available_for_data_analytics: false
-    comment: ''
-    data_quality:
-      device_completeness: 0
-      data_field_completeness: 0
-      timeliness: 0
-      consistency: 0
-      retention: 0
-- data_source_name: VBR
-  data_source:
-  - applicable_to:
-    - endpoints
-    date_registered:
-    date_connected:
-    products: []
-    available_for_data_analytics: false
-    comment: ''
-    data_quality:
-      device_completeness: 0
-      data_field_completeness: 0
-      timeliness: 0
-      consistency: 0
-      retention: 0
-- data_source_name: Named Pipes
-  data_source:
-  - applicable_to:
-    - endpoints
-    date_registered:
-    date_connected:
-    products: []
-    available_for_data_analytics: false
-    comment: ''
-    data_quality:
-      device_completeness: 0
-      data_field_completeness: 0
-      timeliness: 0
-      consistency: 0
-      retention: 0
-- data_source_name: Sensor health and status
-  data_source:
-  - applicable_to:
-    - endpoints
-    date_registered:
-    date_connected:
-    products: []
-    available_for_data_analytics: false
-    comment: ''
-    data_quality:
-      device_completeness: 0
-      data_field_completeness: 0
-      timeliness: 0
-      consistency: 0
-      retention: 0
-- data_source_name: EFI
-  data_source:
-  - applicable_to:
-    - endpoints
-    date_registered:
-    date_connected:
-    products: []
-    available_for_data_analytics: false
-    comment: ''
-    data_quality:
-      device_completeness: 0
-      data_field_completeness: 0
-      timeliness: 0
-      consistency: 0
-      retention: 0
-- data_source_name: PowerShell logs
-  data_source:
-  - applicable_to:
-    - endpoints
-    date_registered: 2019-03-01
-    date_connected: 2018-05-01
-    products: [Windows event log]
-    available_for_data_analytics: true
-    comment: Script block logging is enabled
-    data_quality:
-      device_completeness: 5
-      data_field_completeness: 5
-      timeliness: 5
-      consistency: 5
-      retention: 4
-- data_source_name: Azure OS logs
-  data_source:
-  - applicable_to:
-    - endpoints
-    date_registered: 2019-11-01
-    date_connected: 2019-11-01
-    products: [Log Analytics agent]
-    available_for_data_analytics: true
-    comment: ''
-    data_quality:
-      device_completeness: 5
-      data_field_completeness: 4
-      timeliness: 5
-      consistency: 5
-      retention: 3
-- data_source_name: Azure activity logs
-  data_source:
-  - applicable_to:
-    - endpoints
-    date_registered: 2019-11-01
-    date_connected: 2019-11-01
-    products: [Azure]
-    available_for_data_analytics: true
-    comment: ''
-    data_quality:
-      device_completeness: 5
-      data_field_completeness: 4
-      timeliness: 5
-      consistency: 5
-      retention: 3
-- data_source_name: Office 365 account logs
-  data_source:
-  - applicable_to:
-    - endpoints
-    date_registered: 2019-11-01
-    date_connected: 2019-11-01
-    products: [O365]
-    available_for_data_analytics: true
-    comment: ''
-    data_quality:
-      device_completeness: 5
-      data_field_completeness: 4
-      timeliness: 5
-      consistency: 5
-      retention: 3
-- data_source_name: Office 365 audit logs
-  data_source:
-  - applicable_to:
-    - endpoints
-    date_registered: 2019-11-01
-    date_connected: 2019-11-01
-    products: [O365]
-    available_for_data_analytics: true
-    comment: ''
-    data_quality:
-      device_completeness: 5
-      data_field_completeness: 3
-      timeliness: 5
-      consistency: 5
-      retention: 3
-- data_source_name: Office 365 trace logs
-  data_source:
-  - applicable_to:
-    - endpoints
-    date_registered: 2019-11-01
-    date_connected: 2019-11-01
-    products: [O365]
-    available_for_data_analytics: true
-    comment: ''
-    data_quality:
-      device_completeness: 5
-      data_field_completeness: 4
-      timeliness: 5
-      consistency: 5
-      retention: 3
-exceptions:
-    # Adding a technique ID below will result in removing that technique in the heat map (meaning not enough data source or quality is available for proper detection).
-    # Please note that the below is just an example, many more can exists.
-    # Filling in the key-value pair name is optional.
-- technique_id: T1553.004
-  name: Install Root Certificate
-=======
 version: 1
 file_type: data-source-administration
 name: endpoints-example
@@ -997,5 +134,4 @@
       timeliness: 1
       consistency: 1
       retention: 1
-notes: This file serves purely as an example to showcase the functionality of DeTT&CT and does not mean to be representative of a real environment.
->>>>>>> c7839c05
+notes: This file serves purely as an example to showcase the functionality of DeTT&CT and does not mean to be representative of a real environment.