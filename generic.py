--- conflicted
+++ resolved
@@ -288,241 +288,6 @@
     return _yaml
 
 
-<<<<<<< HEAD
-def _get_base_template(name, description, platform, sorting):
-    """
-    Prepares a base template for the json layer file that can be loaded into the MITRE ATT&CK Navigator.
-    More information on the layer format can be found here: https://github.com/mitre/attack-navigator/blob/master/layers/
-    :param name: name
-    :param description: description
-    :param platform: platform
-    :param sorting: sorting
-    :return: layer template dictionary
-    """
-    layer = dict()
-    layer['name'] = name
-    layer['versions'] = {'navigator': '4.4', 'layer': '4.2'}
-    layer['domain'] = 'enterprise-attack'
-    layer['description'] = description
-
-    layer['filters'] = {'platforms': platform}
-    layer['sorting'] = sorting
-    layer['layout'] = {"layout": "flat", "aggregateFunction": "sum",
-                       "showAggregateScores": True, "countUnscored": False,
-                       "showName": True, "showID": False}
-    layer['hideDisable'] = False
-    layer['selectSubtechniquesWithParent'] = False
-    layer['techniques'] = []
-
-    layer['showTacticRowBackground'] = False
-    layer['tacticRowBackground'] = COLOR_TACTIC_ROW_BACKGRND
-    layer['selectTechniquesAcrossTactics'] = True
-    return layer
-
-
-def get_layer_template_groups(name, max_count, description, platform, overlay_type):
-    """
-    Prepares a base template for the json layer file that can be loaded into the MITRE ATT&CK Navigator.
-    More information on the layer format can be found here: https://github.com/mitre/attack-navigator/blob/master/layers/
-    :param name: name
-    :param max_count: the sum of all count values
-    :param description: description
-    :param platform: platform
-    :param overlay_type: group, visibility or detection
-    :return: layer template dictionary
-    """
-    layer = _get_base_template(name, description, platform, 3)
-    layer['gradient'] = {'colors': [COLOR_GRADIENT_MIN, COLOR_GRADIENT_MAX], 'minValue': 0, 'maxValue': max_count}
-    layer['legendItems'] = []
-    layer['legendItems'].append({'label': 'Tech. not often used', 'color': COLOR_GRADIENT_MIN})
-    layer['legendItems'].append({'label': 'Tech. used frequently', 'color': COLOR_GRADIENT_MAX})
-
-    if overlay_type == OVERLAY_TYPE_GROUP:
-        layer['legendItems'].append({'label': 'Groups overlay: tech. in group + overlay', 'color': COLOR_GROUP_OVERLAY_MATCH})
-        layer['legendItems'].append({'label': 'Groups overlay: tech. in overlay', 'color': COLOR_GROUP_OVERLAY_NO_MATCH})
-        layer['legendItems'].append({'label': 'Src. of tech. is only software', 'color': COLOR_SOFTWARE})
-        layer['legendItems'].append({'label': 'Src. of tech. is group(s)/overlay + software', 'color': COLOR_GROUP_AND_SOFTWARE})
-    elif overlay_type == OVERLAY_TYPE_DETECTION:
-        layer['legendItems'].append({'label': 'Tech. in group + detection score 0: Forensics/Context', 'color': COLOR_O_0})
-        layer['legendItems'].append({'label': 'Tech. in group + detection score 1: Basic', 'color': COLOR_O_1})
-        layer['legendItems'].append({'label': 'Tech. in group + detection score 2: Fair', 'color': COLOR_O_2})
-        layer['legendItems'].append({'label': 'Tech. in group + detection score 3: Good', 'color': COLOR_O_3})
-        layer['legendItems'].append({'label': 'Tech. in group + detection score 4: Very good', 'color': COLOR_O_4})
-        layer['legendItems'].append({'label': 'Tech. in group + detection score 5: Excellent', 'color': COLOR_O_5})
-        layer['legendItems'].append({'label': 'Tech. in detection, score 0: Forensics/Context', 'color': COLOR_D_0})
-        layer['legendItems'].append({'label': 'Tech. in detection, score 1: Basic', 'color': COLOR_D_1})
-        layer['legendItems'].append({'label': 'Tech. in detection, score 2: Fair', 'color': COLOR_D_2})
-        layer['legendItems'].append({'label': 'Tech. in detection, score 3: Good', 'color': COLOR_D_3})
-        layer['legendItems'].append({'label': 'Tech. in detection, score 4: Very good', 'color': COLOR_D_4})
-        layer['legendItems'].append({'label': 'Tech. in detection, score 5: Excellent', 'color': COLOR_D_5})
-    elif overlay_type == OVERLAY_TYPE_VISIBILITY:
-        layer['legendItems'].append({'label': 'Tech. in group + visibility score 1: Minimal', 'color': COLOR_O_1})
-        layer['legendItems'].append({'label': 'Tech. in group + visibility score 2: Medium', 'color': COLOR_O_2})
-        layer['legendItems'].append({'label': 'Tech. in group + visibility score 3: Good', 'color': COLOR_O_3})
-        layer['legendItems'].append({'label': 'Tech. in group + visibility score 4: Excellent', 'color': COLOR_O_4})
-        layer['legendItems'].append({'label': 'Tech. in visibility, score 1: Minimal', 'color': COLOR_V_1})
-        layer['legendItems'].append({'label': 'Tech. in visibility, score 2: Medium', 'color': COLOR_V_2})
-        layer['legendItems'].append({'label': 'Tech. in visibility, score 3: Good', 'color': COLOR_V_3})
-        layer['legendItems'].append({'label': 'Tech. in visibility, score 4: Excellent', 'color': COLOR_V_4})
-
-    return layer
-
-
-def get_layer_template_detections(name, description, platform):
-    """
-    Prepares a base template for the json layer file that can be loaded into the MITRE ATT&CK Navigator.
-    More information on the layer format can be found here: https://github.com/mitre/attack-navigator/blob/master/layers/
-    :param name: name
-    :param description: description
-    :param platform: platform
-    :return: layer template dictionary
-    """
-    layer = _get_base_template(name, description, platform, 0)
-    layer['gradient'] = {'colors': [COLOR_GRADIENT_DISABLE, COLOR_GRADIENT_DISABLE], 'minValue': 0, 'maxValue': 10000}
-    layer['legendItems'] = \
-        [
-            {'label': 'Detection score 0: Forensics/Context', 'color': COLOR_D_0},
-            {'label': 'Detection score 1: Basic', 'color': COLOR_D_1},
-            {'label': 'Detection score 2: Fair', 'color': COLOR_D_2},
-            {'label': 'Detection score 3: Good', 'color': COLOR_D_3},
-            {'label': 'Detection score 4: Very good', 'color': COLOR_D_4},
-            {'label': 'Detection score 5: Excellent', 'color': COLOR_D_5}
-    ]
-    return layer
-
-
-def get_layer_template_data_sources(name, description, platform):
-    """
-    Prepares a base template for the json layer file that can be loaded into the MITRE ATT&CK Navigator.
-    More information on the layer format can be found here: https://github.com/mitre/attack-navigator/blob/master/layers/
-    :param name: name
-    :param description: description
-    :param platform: platform
-    :return: layer template dictionary
-    """
-    layer = _get_base_template(name, description, platform, 0)
-    layer['legendItems'] = \
-        [
-            {'label': '1-25% of data sources available', 'color': COLOR_DS_25p},
-            {'label': '26-50% of data sources available', 'color': COLOR_DS_50p},
-            {'label': '51-75% of data sources available', 'color': COLOR_DS_75p},
-            {'label': '76-99% of data sources available', 'color': COLOR_DS_99p},
-            {'label': '100% of data sources available', 'color': COLOR_DS_100p}
-    ]
-    return layer
-
-
-def get_layer_template_visibility(name, description, platform):
-    """
-    Prepares a base template for the json layer file that can be loaded into the MITRE ATT&CK Navigator.
-    More information on the layer format can be found here: https://github.com/mitre/attack-navigator/blob/master/layers/
-    :param name: name
-    :param description: description
-    :param platform: platform
-    :return: layer template dictionary
-    """
-    layer = _get_base_template(name, description, platform, 0)
-    layer['gradient'] = {'colors': [COLOR_GRADIENT_DISABLE, COLOR_GRADIENT_DISABLE], 'minValue': 0, 'maxValue': 10000}
-    layer['legendItems'] = \
-        [
-            {'label': 'Visibility score 1: Minimal', 'color': COLOR_V_1},
-            {'label': 'Visibility score 2: Medium', 'color': COLOR_V_2},
-            {'label': 'Visibility score 3: Good', 'color': COLOR_V_3},
-            {'label': 'Visibility score 4: Excellent', 'color': COLOR_V_4}
-    ]
-    return layer
-
-
-def get_layer_template_layered(name, description, platform):
-    """
-    Prepares a base template for the json layer file that can be loaded into the MITRE ATT&CK Navigator.
-    More information on the layer format can be found here: https://github.com/mitre/attack-navigator/blob/master/layers/
-    :param name: name
-    :param description: description
-    :param platform: platform
-    :return: layer template dictionary
-    """
-    layer = _get_base_template(name, description, platform, 0)
-    layer['legendItems'] = \
-        [
-            {'label': 'Visibility and detection', 'color': COLOR_OVERLAY_BOTH},
-            {'label': 'Visibility score 1: Minimal', 'color': COLOR_V_1},
-            {'label': 'Visibility score 2: Medium', 'color': COLOR_V_2},
-            {'label': 'Visibility score 3: Good', 'color': COLOR_V_3},
-            {'label': 'Visibility score 4: Excellent', 'color': COLOR_V_4},
-            {'label': 'Detection score 1: Basic', 'color': COLOR_D_1},
-            {'label': 'Detection score 2: Fair', 'color': COLOR_D_2},
-            {'label': 'Detection score 3: Good', 'color': COLOR_D_3},
-            {'label': 'Detection score 4: Very good', 'color': COLOR_D_4},
-            {'label': 'Detection score 5: Excellent', 'color': COLOR_D_5}
-    ]
-    return layer
-
-
-def create_output_filename(filename_prefix, filename):
-    """
-    Creates a filename using pre determined convention.
-    :param filename_prefix: prefix part of the filename
-    :param filename: filename
-    :return:
-    """
-    return '%s_%s' % (filename_prefix, normalize_name_to_filename(filename))
-
-
-def write_file(filename, content):
-    """
-    Writes content to a file and ensures if the file already exists it won't be overwritten by appending a number
-    as suffix.
-    :param filename: filename
-    :param content: the content of the file that needs to be written to the file
-    :return:
-    """
-    output_filename = 'output/%s' % clean_filename(filename)
-    output_filename = get_non_existing_filename(output_filename, 'json')
-
-    with open(output_filename, 'w') as f:
-        f.write(content)
-
-    print('File written:   ' + output_filename)
-
-
-def get_non_existing_filename(filename, extension):
-    """
-    Generates a filename that doesn't exist based on the given filename by appending a number as suffix.
-    :param filename:
-    :param extension:
-    :return:
-    """
-    if filename.endswith('.' + extension):
-        filename = filename.replace('.' + extension, '')
-    if os.path.exists('%s.%s' % (filename, extension)):
-        suffix = 1
-        while os.path.exists('%s_%s.%s' % (filename, suffix, extension)):
-            suffix += 1
-        output_filename = '%s_%s.%s' % (filename, suffix, extension)
-    else:
-        output_filename = '%s.%s' % (filename, extension)
-    return output_filename
-
-
-def backup_file(filename):
-    """
-    Create a backup of the provided file
-    :param filename: existing YAML filename
-    :return:
-    """
-    suffix = 1
-    backup_filename = filename.replace('.yaml', '_backup_' + str(suffix) + '.yaml')
-    while os.path.exists(backup_filename):
-        backup_filename = backup_filename.replace('_backup_' + str(suffix) + '.yaml', '_backup_' + str(suffix + 1) + '.yaml')
-        suffix += 1
-
-    shutil.copy2(filename, backup_filename)
-    print('Written backup file:   ' + backup_filename + '\n')
-
-
-=======
->>>>>>> 3352f6dd
 def get_attack_id(stix_obj):
     """
     Get the Technique, Group or Software ID from the STIX object
