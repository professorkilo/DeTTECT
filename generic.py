--- conflicted
+++ resolved
@@ -8,12 +8,9 @@
 from upgrade import upgrade_yaml_file, check_yaml_updated_to_sub_techniques
 from constants import *
 from health import check_yaml_file_health
-<<<<<<< HEAD
 from itertools import chain
-=======
 from requests import exceptions
 from stix2 import datastore
->>>>>>> 3d20d18b
 
 # Due to performance reasons the import of attackcti is within the function that makes use of this library.
 
