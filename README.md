--- conflicted
+++ resolved
@@ -2,11 +2,7 @@
 <img src="https://github.com/rabobank-cdc/DeTTECT/wiki/images/logo.png#gh-light-mode-only" alt="DeTT&CT" width=30% height=30%>
 
 #### Detect Tactics, Techniques & Combat Threats
-<<<<<<< HEAD
-Latest version: [1.4.4](https://github.com/rabobank-cdc/DeTTECT/wiki/Changelog#version-144)
-=======
 Latest version: [1.5.0](https://github.com/rabobank-cdc/DeTTECT/wiki/Changelog#version-150)
->>>>>>> 3352f6dd
 
 To get started with DeTT&CT, check out one of these resources:
 - This [page](https://github.com/rabobank-cdc/DeTTECT/wiki/Getting-started) on the Wiki.
@@ -28,11 +24,7 @@
 The coloured visualisations are created with the help of MITRE's [ATT&CK™ Navigator](https://github.com/mitre-attack/attack-navigator).
 
 ## Authors and contributions
-<<<<<<< HEAD
-This project is developed and maintained by [Marcus Bakker](https://github.com/marcusbakker) (Twitter: [@bakk3rm](https://twitter.com/bakk3rm)) and [Ruben Bouman](https://github.com/rubinatorz) (Twitter: [@rubinatorz](https://twitter.com/rubinatorz/)). Feel free to contact, DMs are open. We do appreciate if you ask any question on how to use DeTT&CT by making a GitHub issue. Having the questions and answers over there will greatly help others having similar questions and challenges.
-=======
 This project is developed and maintained by [Marcus Bakker](https://github.com/marcusbakker) (Twitter: [@Bakk3rM](https://twitter.com/Bakk3rM)) and [Ruben Bouman](https://github.com/rubinatorz) (Twitter: [@rubinatorz](https://twitter.com/rubinatorz/)). Feel free to contact, DMs are open. We do appreciate if you ask any question on how to use DeTT&CT by making a GitHub issue. Having the questions and answers over there will greatly help others having similar questions and challenges.
->>>>>>> 3352f6dd
 
 We welcome contributions! Contributions can be both in code and in ideas you might have for further development, usability improvements, etc.
 
