{
    "name": "vue-black-dashboard",
    "version": "1.0.0",
    "private": true,
    "description": "A sample admin dashboard based on black dashboard UI template",
    "author": "cristian.jora <joracristi@gmail.com>",
    "scripts": {
        "serve": "vue-cli-service serve --open",
        "build": "vue-cli-service build",
        "e2e": "node test/e2e/runner.js",
        "lint": "vue-cli-service lint",
        "dev": "vue-cli-service serve --open",
        "lint-fix": "vue-cli-service lint --fix",
        "postbuild": "mkdir dettect-editor; mv dist/* dettect-editor; mv dettect-editor dist"
    },
    "dependencies": {
        "bootstrap-vue": "^2.21.2",
        "case-insensitive": "^1.0.0",
        "file-saver": "^2.0.5",
        "jquery": "^3.6.0",
<<<<<<< HEAD
        "js-yaml": "^4.0.0",
=======
        "js-yaml": "^4.1.0",
>>>>>>> c7839c05
        "lodash": "^4.17.21",
        "moment": "^2.29.1",
        "node-sass": "^4.14.1",
        "sass-loader": "^10.1.1",
        "vue": "^2.6.12",
        "vue-directive-tooltip": "^1.6.3",
        "vue-js-toggle-button": "^1.3.3",
        "vue-resource": "^1.5.2",
        "vue-router": "^3.5.1",
        "vue-router-prefetch": "^1.6.2",
        "vue-scrollto": "^2.20.0",
        "vue-showdown": "^2.4.1",
        "vue-simple-suggest": "^1.10.3",
        "vue-slider-component": "^3.2.11",
        "vue2-transitions": "^0.3.0",
        "vuejs-datepicker": "^1.6.2",
        "vuejs-smart-table": "0.0.7",
        "webpack": "^4.46.0"
    },
    "devDependencies": {
        "@vue/cli-plugin-babel": "^4.5.12",
        "@vue/cli-plugin-eslint": "^4.5.12",
        "@vue/cli-service": "^4.5.12",
<<<<<<< HEAD
        "eslint": "^7.24.0",
        "eslint-loader": "^4.0.2",
        "eslint-plugin-vue": "^7.8.0",
=======
        "eslint": "^7.25.0",
        "eslint-loader": "^4.0.2",
        "eslint-plugin-vue": "^7.9.0",
>>>>>>> c7839c05
        "vue-template-compiler": "^2.6.12"
    },
    "browserslist": [
        "> 1%",
        "last 2 versions",
        "not ie <= 11"
    ]
}<|MERGE_RESOLUTION|>--- conflicted
+++ resolved
@@ -18,11 +18,7 @@
         "case-insensitive": "^1.0.0",
         "file-saver": "^2.0.5",
         "jquery": "^3.6.0",
-<<<<<<< HEAD
-        "js-yaml": "^4.0.0",
-=======
         "js-yaml": "^4.1.0",
->>>>>>> c7839c05
         "lodash": "^4.17.21",
         "moment": "^2.29.1",
         "node-sass": "^4.14.1",
@@ -46,15 +42,9 @@
         "@vue/cli-plugin-babel": "^4.5.12",
         "@vue/cli-plugin-eslint": "^4.5.12",
         "@vue/cli-service": "^4.5.12",
-<<<<<<< HEAD
-        "eslint": "^7.24.0",
-        "eslint-loader": "^4.0.2",
-        "eslint-plugin-vue": "^7.8.0",
-=======
         "eslint": "^7.25.0",
         "eslint-loader": "^4.0.2",
         "eslint-plugin-vue": "^7.9.0",
->>>>>>> c7839c05
         "vue-template-compiler": "^2.6.12"
     },
     "browserslist": [
