--- conflicted
+++ resolved
@@ -1,10 +1,6 @@
 FROM python:3.10-slim-bullseye
 
-<<<<<<< HEAD
-LABEL version="1.4.4"
-=======
 LABEL version="1.5.0"
->>>>>>> 3352f6dd
 
 # copy DeTT&CT and install the requirements
 COPY . /opt/DeTTECT
