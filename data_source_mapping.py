--- conflicted
+++ resolved
@@ -81,12 +81,8 @@
     :return:
     """
     # pylint: disable=unused-variable
-<<<<<<< HEAD
     my_data_sources, name, _, _ = load_data_sources(filename, filter_empty_scores=False)
     my_data_sources = dict(sorted(my_data_sources.items(), key=lambda kv: kv[0], reverse=False))
-=======
-    my_data_sources, name, platforms, _ = _load_data_sources(filename, filter_empty_scores=False)
->>>>>>> c7839c05
     if not output_filename:
         output_filename = 'data_sources'
     elif output_filename.endswith('.xlsx'):
@@ -227,7 +223,6 @@
     output_techniques = []
 
     for t in techniques:
-<<<<<<< HEAD
         tech_id = get_attack_id(t)
         if 'x_mitre_data_sources' in t and tech_id not in list(map(lambda x: x.upper(), exceptions)):
             scores_idx = 0
@@ -269,22 +264,6 @@
 
             color = COLOR_DS_25p if avg_ds_score <= 25 else COLOR_DS_50p if avg_ds_score <= 50 else COLOR_DS_75p \
                 if avg_ds_score <= 75 else COLOR_DS_99p if avg_ds_score <= 99 else COLOR_DS_100p
-=======
-        if 'x_mitre_data_sources' in t:
-            total_ds_count = _count_applicable_data_sources(t, applicable_data_sources)
-            ds_count = 0
-            for ds in t['x_mitre_data_sources']:
-                ds = ds.split(':')[1][1:]
-                if ds in my_ds.keys() and ds in applicable_data_sources:
-                    ds_count += 1
-            if total_ds_count > 0:
-                result = (float(ds_count) / float(total_ds_count)) * 100
-                color = COLOR_DS_25p if result <= 25 else COLOR_DS_50p if result <= 50 else COLOR_DS_75p \
-                    if result <= 75 else COLOR_DS_99p if result <= 99 else COLOR_DS_100p
-                technique_colors[get_attack_id(t)] = color
-
-    my_techniques = map_techniques_to_data_sources(techniques, my_ds)
->>>>>>> c7839c05
 
             d = dict()
             d['techniqueID'] = tech_id
@@ -586,7 +565,6 @@
 
     # Score visibility based on the number of available data sources and the exceptions
     for t in techniques:
-<<<<<<< HEAD
         mitre_platforms = t.get('x_mitre_platforms', [])  # not every technique has data source listed
         tech_id = get_attack_id(t)
         tech = None
@@ -646,35 +624,6 @@
                     if all_applicable_to_values == set(vis_obj['applicable_to']):
                         vis_obj['applicable_to'] = ['all']
                 yaml_file['techniques'].append(tech)
-=======
-        platforms = t.get('x_mitre_platforms', None)
-        if len(set(platforms).intersection(set(platform))) > 0:
-            # not every technique has data source listed
-            if 'x_mitre_data_sources' in t:
-                total_ds_count = _count_applicable_data_sources(t, applicable_data_sources)
-                ds_count = 0
-                for ds in t['x_mitre_data_sources']:
-                    ds = ds.split(':')[1][1:]
-                    if ds in my_data_sources.keys() and ds in applicable_data_sources:
-                        ds_count += 1
-                if total_ds_count > 0:
-                    result = (float(ds_count) / float(total_ds_count)) * 100
-
-                    score = 0 if result == 0 else 1 if result <= 49 else 2 if result <= 74 else 3 if result <= 99 else 4
-                else:
-                    score = 0
-
-                # Do not add technique if score == 0 or part of the exception list
-                techniques_upper = list(map(lambda x: x.upper(), exceptions))
-                tech_id = get_attack_id(t)
-                if (score > 0 or all_techniques) and tech_id not in techniques_upper:
-                    tech = deepcopy(YAML_OBJ_TECHNIQUE)
-                    tech['technique_id'] = tech_id
-                    tech['technique_name'] = t['name']
-                    tech['visibility']['score_logbook'][0]['score'] = score
-                    tech['visibility']['score_logbook'][0]['date'] = today
-                    yaml_file['techniques'].append(tech)
->>>>>>> c7839c05
 
     yaml_file['techniques'] = sorted(yaml_file['techniques'], key=lambda k: k['technique_id'])
 
