--- conflicted
+++ resolved
@@ -14,13 +14,8 @@
     """
     layer = dict()
     layer['name'] = name
-<<<<<<< HEAD
-    layer['versions'] = {'navigator': '4.4', 'layer': '4.2'}
+    layer['versions'] = {'navigator': '4.5', 'layer': '4.3'}
     layer['domain'] = domain
-=======
-    layer['versions'] = {'navigator': '4.5', 'layer': '4.3'}
-    layer['domain'] = 'enterprise-attack'
->>>>>>> fe088587
     layer['description'] = description
 
     layer['filters'] = {'platforms': platform}
